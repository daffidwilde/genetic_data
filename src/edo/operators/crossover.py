""" .. A script containing all relevant functions for the crossover process. """

import numpy as np
import pandas as pd

from edo.individual import Individual

<<<<<<< HEAD
from .util import get_family_counts
=======
from .util import _get_pdf_counts
>>>>>>> 5a9aa823


def _collate_parents(parent1, parent2):
    """ Concatenate the columns and metadata from each parent together. These
    lists form a pool from which information is inherited during the crossover
    process. """

<<<<<<< HEAD
    parent_cols, parent_meta = [], []
    for dataframe, metadata in [parent1, parent2]:
        parent_cols += [dataframe[col] for col in dataframe.columns]
        parent_meta += metadata

    return parent_cols, parent_meta


def _cross_minimum_columns(parent_cols, parent_meta, col_limits, families):
=======
    parent_cols, parent_metadata = [], []
    for dataframe, metadata in [parent1, parent2]:
        parent_cols += [dataframe[col] for col in dataframe.columns]
        parent_metadata += metadata

    return parent_cols, parent_metadata


def _cross_minimum_columns(parent_cols, parent_metadata, col_limits, pdfs):
>>>>>>> 5a9aa823
    """ If :code:`col_limits` has a tuple lower limit, inherit the minimum
    number of columns from two parents to satisfy this limit. Return part of a
    whole individual and the adjusted parent information. """

<<<<<<< HEAD
    columns, metadata = [], []
    for limit, family in zip(col_limits[0], families):
        family_instances = [
            (col, pdf)
            for col, pdf in zip(parent_cols, parent_meta)
            if pdf.name == family.name
        ]

        for _ in range(limit):
            idx = np.random.choice(len(family_instances))
            col, pdf = family_instances.pop(idx)
            columns.append(col)
            metadata.append(pdf)

    return columns, metadata, parent_cols, parent_meta


def _cross_remaining_columns(
    columns, metadata, ncols, parent_cols, parent_meta, col_limits, families
=======
    cols, metadata = [], []
    for limit, pdf_class in zip(col_limits[0], pdfs):
        pdf_instances = [
            (col, pdf)
            for col, pdf in zip(parent_cols, parent_metadata)
            if isinstance(pdf, pdf_class)
        ]

        for _ in range(limit):
            idx = np.random.choice(len(pdf_instances))
            col, pdf = pdf_instances.pop(idx)
            cols.append(col)
            metadata.append(pdf)

    return cols, metadata, parent_cols, parent_metadata


def _cross_remaining_columns(
    cols, metadata, ncols, parent_cols, parent_metadata, col_limits, pdfs
>>>>>>> 5a9aa823
):
    """ Regardless of whether :code:`col_limits` has a tuple upper limit or not,
    inherit all remaining columns from the two parents so as not to exceed these
    bounds. Return the components of a full individual. """

<<<<<<< HEAD
    family_counts = get_family_counts(metadata, families)
    while len(columns) < ncols:
        idx = np.random.choice(len(parent_cols))

        try:
            pdf = parent_meta[idx]
            family = pdf.family
            family_idx = families.index(family)
            if family_counts[family] < col_limits[1][family_idx]:
                columns.append(parent_cols.pop(idx))
                metadata.append(parent_meta.pop(idx))
                family_counts[family] += 1

        except TypeError:
            columns.append(parent_cols.pop(idx))
            metadata.append(parent_meta.pop(idx))

    return columns, metadata


def _adjust_column_lengths(columns, metadata, nrows):
    """ Trim or fill in the values of each column as needed. """
=======
    pdf_counts = _get_pdf_counts(metadata, pdfs)
    while len(cols) < ncols:
        idx = np.random.choice(len(parent_cols))
        pdf = parent_metadata[idx]
        pdf_class = pdf.__class__
        pdf_class_idx = pdfs.index(pdf_class)

        try:
            if pdf_counts[pdf_class] < col_limits[1][pdf_class_idx]:
                cols.append(parent_cols.pop(idx))
                metadata.append(parent_metadata.pop(idx))
                pdf_counts[pdf_class] += 1

        except TypeError:
            cols.append(parent_cols.pop(idx))
            metadata.append(parent_metadata.pop(idx))
>>>>>>> 5a9aa823

    idxs = None
    adjusted_columns = []
    for column, meta in zip(columns, metadata):
        difference = len(column) - nrows
        size = abs(difference)
        if difference > 0:
            if idxs is None:
                idxs = np.random.choice(len(column), size=size, replace=False)
            column = column.drop(idxs, axis=0).reset_index(drop=True)
        else:
            column = column.append(
                pd.Series(meta.sample(size)), ignore_index=False
            ).reset_index(drop=True)

        adjusted_columns.append(column)

<<<<<<< HEAD
    return adjusted_columns


def crossover(parent1, parent2, col_limits, families, prob=0.5):
=======
def _adjust_column_lengths(cols, metadata, nrows):
    """ Trim or fill in the values of each column as needed. """

    adjusted_cols = []
    for col, pdf in zip(cols, metadata):
        difference = len(col) - nrows
        size = abs(difference)

        if difference > 0:
            idxs = np.random.choice(col.index, size=size, replace=False)
            col = col.drop(idxs, axis=0).reset_index(drop=True)
        elif difference < 0:
            col = col.append(
                pd.Series(pdf.sample(size)), ignore_index=False
            ).reset_index(drop=True)

        adjusted_cols.append(col)

    return adjusted_cols


def crossover(parent1, parent2, col_limits, pdfs, prob=0.5):
>>>>>>> 5a9aa823
    """ Blend the information from two parents to create a new
    :code:`Individual`. Dimensions are inherited first, and then column-metadata
    pairs are inherited from either parent uniformly. Missing values are filled
    in as necessary.

    Parameters
    ----------
    parent1 : Individual
        The first individual to be blended.
    parent2 : Individual
        The second individual to be blended.
    col_limits : list
        Lower and upper bounds on the number of columns :code:`offspring` can
        have. Used in case of tuple limits.
    families : list
        Families of distributions with which to create new columns. Used in case
        of tuple column limits.
    prob : float, optional
        The cut-off probability with which to inherit dimensions from
        :code:`parent1` over :code:`parent2`.

    Returns
    -------
    offspring : Individual
        A new individual formed from the dimensions and columns of its parents.
    """

<<<<<<< HEAD
    parent_cols, parent_meta = _collate_parents(parent1, parent2)
    columns, metadata = [], []
=======
    parent_cols, parent_metadata = _collate_parents(parent1, parent2)
    cols, metadata = [], []
>>>>>>> 5a9aa823

    if np.random.random() < prob:
        nrows = len(parent1.dataframe)
    else:
        nrows = len(parent2.dataframe)

    if np.random.random() < prob:
        ncols = len(parent1.metadata)
    else:
        ncols = len(parent2.metadata)

    if isinstance(col_limits[0], tuple):
<<<<<<< HEAD
        columns, metadata, parent_cols, parent_meta = _cross_minimum_columns(
            parent_cols, parent_meta, col_limits, families
        )

    columns, metadata = _cross_remaining_columns(
        columns, metadata, ncols, parent_cols, parent_meta, col_limits, families
    )
    columns = _adjust_column_lengths(columns, metadata, nrows)

    dataframe = pd.DataFrame({i: col.values for i, col in enumerate(columns)})
=======
        cols, metadata, parent_cols, parent_metadata = _cross_minimum_columns(
            parent_cols, parent_metadata, col_limits, pdfs
        )

    cols, metadata = _cross_remaining_columns(
        cols, metadata, ncols, parent_cols, parent_metadata, col_limits, pdfs
    )
    cols = _adjust_column_lengths(cols, metadata, nrows)

    dataframe = pd.DataFrame({i: col.values for i, col in enumerate(cols)})
>>>>>>> 5a9aa823
    return Individual(dataframe, metadata)<|MERGE_RESOLUTION|>--- conflicted
+++ resolved
@@ -5,11 +5,7 @@
 
 from edo.individual import Individual
 
-<<<<<<< HEAD
 from .util import get_family_counts
-=======
-from .util import _get_pdf_counts
->>>>>>> 5a9aa823
 
 
 def _collate_parents(parent1, parent2):
@@ -17,7 +13,6 @@
     lists form a pool from which information is inherited during the crossover
     process. """
 
-<<<<<<< HEAD
     parent_cols, parent_meta = [], []
     for dataframe, metadata in [parent1, parent2]:
         parent_cols += [dataframe[col] for col in dataframe.columns]
@@ -27,22 +22,10 @@
 
 
 def _cross_minimum_columns(parent_cols, parent_meta, col_limits, families):
-=======
-    parent_cols, parent_metadata = [], []
-    for dataframe, metadata in [parent1, parent2]:
-        parent_cols += [dataframe[col] for col in dataframe.columns]
-        parent_metadata += metadata
-
-    return parent_cols, parent_metadata
-
-
-def _cross_minimum_columns(parent_cols, parent_metadata, col_limits, pdfs):
->>>>>>> 5a9aa823
     """ If :code:`col_limits` has a tuple lower limit, inherit the minimum
     number of columns from two parents to satisfy this limit. Return part of a
     whole individual and the adjusted parent information. """
 
-<<<<<<< HEAD
     columns, metadata = [], []
     for limit, family in zip(col_limits[0], families):
         family_instances = [
@@ -62,33 +45,11 @@
 
 def _cross_remaining_columns(
     columns, metadata, ncols, parent_cols, parent_meta, col_limits, families
-=======
-    cols, metadata = [], []
-    for limit, pdf_class in zip(col_limits[0], pdfs):
-        pdf_instances = [
-            (col, pdf)
-            for col, pdf in zip(parent_cols, parent_metadata)
-            if isinstance(pdf, pdf_class)
-        ]
-
-        for _ in range(limit):
-            idx = np.random.choice(len(pdf_instances))
-            col, pdf = pdf_instances.pop(idx)
-            cols.append(col)
-            metadata.append(pdf)
-
-    return cols, metadata, parent_cols, parent_metadata
-
-
-def _cross_remaining_columns(
-    cols, metadata, ncols, parent_cols, parent_metadata, col_limits, pdfs
->>>>>>> 5a9aa823
 ):
     """ Regardless of whether :code:`col_limits` has a tuple upper limit or not,
     inherit all remaining columns from the two parents so as not to exceed these
     bounds. Return the components of a full individual. """
 
-<<<<<<< HEAD
     family_counts = get_family_counts(metadata, families)
     while len(columns) < ncols:
         idx = np.random.choice(len(parent_cols))
@@ -111,24 +72,6 @@
 
 def _adjust_column_lengths(columns, metadata, nrows):
     """ Trim or fill in the values of each column as needed. """
-=======
-    pdf_counts = _get_pdf_counts(metadata, pdfs)
-    while len(cols) < ncols:
-        idx = np.random.choice(len(parent_cols))
-        pdf = parent_metadata[idx]
-        pdf_class = pdf.__class__
-        pdf_class_idx = pdfs.index(pdf_class)
-
-        try:
-            if pdf_counts[pdf_class] < col_limits[1][pdf_class_idx]:
-                cols.append(parent_cols.pop(idx))
-                metadata.append(parent_metadata.pop(idx))
-                pdf_counts[pdf_class] += 1
-
-        except TypeError:
-            cols.append(parent_cols.pop(idx))
-            metadata.append(parent_metadata.pop(idx))
->>>>>>> 5a9aa823
 
     idxs = None
     adjusted_columns = []
@@ -146,40 +89,14 @@
 
         adjusted_columns.append(column)
 
-<<<<<<< HEAD
     return adjusted_columns
 
 
 def crossover(parent1, parent2, col_limits, families, prob=0.5):
-=======
-def _adjust_column_lengths(cols, metadata, nrows):
-    """ Trim or fill in the values of each column as needed. """
-
-    adjusted_cols = []
-    for col, pdf in zip(cols, metadata):
-        difference = len(col) - nrows
-        size = abs(difference)
-
-        if difference > 0:
-            idxs = np.random.choice(col.index, size=size, replace=False)
-            col = col.drop(idxs, axis=0).reset_index(drop=True)
-        elif difference < 0:
-            col = col.append(
-                pd.Series(pdf.sample(size)), ignore_index=False
-            ).reset_index(drop=True)
-
-        adjusted_cols.append(col)
-
-    return adjusted_cols
-
-
-def crossover(parent1, parent2, col_limits, pdfs, prob=0.5):
->>>>>>> 5a9aa823
     """ Blend the information from two parents to create a new
     :code:`Individual`. Dimensions are inherited first, and then column-metadata
     pairs are inherited from either parent uniformly. Missing values are filled
     in as necessary.
-
     Parameters
     ----------
     parent1 : Individual
@@ -195,20 +112,14 @@
     prob : float, optional
         The cut-off probability with which to inherit dimensions from
         :code:`parent1` over :code:`parent2`.
-
     Returns
     -------
     offspring : Individual
         A new individual formed from the dimensions and columns of its parents.
     """
 
-<<<<<<< HEAD
     parent_cols, parent_meta = _collate_parents(parent1, parent2)
     columns, metadata = [], []
-=======
-    parent_cols, parent_metadata = _collate_parents(parent1, parent2)
-    cols, metadata = [], []
->>>>>>> 5a9aa823
 
     if np.random.random() < prob:
         nrows = len(parent1.dataframe)
@@ -221,7 +132,6 @@
         ncols = len(parent2.metadata)
 
     if isinstance(col_limits[0], tuple):
-<<<<<<< HEAD
         columns, metadata, parent_cols, parent_meta = _cross_minimum_columns(
             parent_cols, parent_meta, col_limits, families
         )
@@ -232,16 +142,4 @@
     columns = _adjust_column_lengths(columns, metadata, nrows)
 
     dataframe = pd.DataFrame({i: col.values for i, col in enumerate(columns)})
-=======
-        cols, metadata, parent_cols, parent_metadata = _cross_minimum_columns(
-            parent_cols, parent_metadata, col_limits, pdfs
-        )
-
-    cols, metadata = _cross_remaining_columns(
-        cols, metadata, ncols, parent_cols, parent_metadata, col_limits, pdfs
-    )
-    cols = _adjust_column_lengths(cols, metadata, nrows)
-
-    dataframe = pd.DataFrame({i: col.values for i, col in enumerate(cols)})
->>>>>>> 5a9aa823
     return Individual(dataframe, metadata)