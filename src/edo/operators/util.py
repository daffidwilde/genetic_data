--- conflicted
+++ resolved
@@ -1,4 +1,4 @@
-""" A collection of useful functions for various processes within the GA. """
+""" A collection of functions for use across several operators. """
 
 
 def get_family_counts(metadata, families):
@@ -6,95 +6,6 @@
     `families`. """
 
     return {
-<<<<<<< HEAD
         family: sum([pdf.name == family.name for pdf in metadata])
         for family in families
-    }
-=======
-        pdf_class: sum([isinstance(pdf, pdf_class) for pdf in metadata])
-        for pdf_class in pdfs
-    }
-
-
-def _rename(dataframe):
-    """ Rename metadata or reindex to make sense after deletion or addition of a
-    new line. """
-
-    dataframe = dataframe.reset_index(drop=True)
-    dataframe.columns = range(len(dataframe.columns))
-    return dataframe
-
-
-def _remove_row(dataframe):
-    """ Remove a row from a dataframe at random. """
-
-    line = np.random.choice(dataframe.index)
-    dataframe = _rename(dataframe.drop(line, axis=0))
-    return dataframe
-
-
-def _remove_col(dataframe, metadata, col_limits, pdfs):
-    """ Remove a column (and its metadata) from a dataframe at random. """
-
-    if isinstance(col_limits[0], tuple):
-        ncols = dataframe.shape[1]
-        pdf_counts = _get_pdf_counts(metadata, pdfs)
-        while len(dataframe.columns) != ncols - 1:
-            col = np.random.choice(dataframe.columns)
-            col_idx = dataframe.columns.get_loc(col)
-            pdf = metadata[col_idx]
-            pdf_class = pdf.__class__
-            pdf_idx = pdfs.index(pdf_class)
-            if pdf_counts[pdf_class] > col_limits[0][pdf_idx]:
-                dataframe = _rename(dataframe.drop(col, axis=1))
-                metadata.pop(col_idx)
-
-        return dataframe, metadata
-
-    col = np.random.choice(dataframe.columns)
-    idx = dataframe.columns.get_loc(col)
-    dataframe = _rename(dataframe.drop(col, axis=1))
-    metadata.pop(idx)
-
-    return dataframe, metadata
-
-
-def _add_row(dataframe, metadata):
-    """ Append a row to the dataframe by sampling values from each column's
-    distribution. """
-
-    dataframe = dataframe.append(
-        {i: pdf.sample(1)[0] for i, pdf in enumerate(metadata)},
-        ignore_index=True,
-    )
-
-    return dataframe
-
-
-def _add_col(dataframe, metadata, col_limits, pdfs, weights):
-    """ Add a new column to the end of the dataframe by sampling a distribution
-    from :code:`pdfs` according to the column limits and distribution weights.
-    """
-
-    nrows, ncols = dataframe.shape
-    if isinstance(col_limits[1], tuple):
-        pdf_counts = _get_pdf_counts(metadata, pdfs)
-        while len(dataframe.columns) != ncols + 1:
-            pdf_class = np.random.choice(pdfs, p=weights)
-            idx = pdfs.index(pdf_class)
-            if pdf_counts[pdf_class] < col_limits[1][idx]:
-                pdf = pdf_class()
-                dataframe[ncols] = pdf.sample(nrows)
-                metadata.append(pdf)
-
-        dataframe = _rename(dataframe)
-        return dataframe, metadata
-
-    pdf_class = np.random.choice(pdfs, p=weights)
-    pdf = pdf_class()
-    dataframe[ncols] = pdf.sample(nrows)
-    metadata.append(pdf)
-
-    dataframe = _rename(dataframe)
-    return dataframe, metadata
->>>>>>> 5a9aa823
+    }