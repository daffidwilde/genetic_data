--- conflicted
+++ resolved
@@ -29,12 +29,7 @@
 
         out = [self.name]
         for key, val in self.__dict__.items():
-<<<<<<< HEAD
-            if key != "name":
-                out.append(key)
-=======
             out.append(key)
->>>>>>> 1574c72d
             out.append(val)
 
         return tuple(out)
@@ -55,10 +50,6 @@
 
     def __init__(self):
 
-<<<<<<< HEAD
-        self.name = "Gamma"
-=======
->>>>>>> 1574c72d
         self.alpha = np.random.uniform(*self.alpha_limits)
         self.theta = np.random.uniform(*self.theta_limits)
 
@@ -80,10 +71,6 @@
 
     def __init__(self):
 
-<<<<<<< HEAD
-        self.name = "Normal"
-=======
->>>>>>> 1574c72d
         self.mean = np.random.uniform(*self.mean_limits)
         self.std = np.random.uniform(*self.std_limits)
 
@@ -109,10 +96,6 @@
 
     def __init__(self):
 
-<<<<<<< HEAD
-        self.name = "Bernoulli"
-=======
->>>>>>> 1574c72d
         self.prob = np.random.uniform(*self.prob_limits)
 
     def sample(self, nrows):
@@ -131,10 +114,6 @@
 
     def __init__(self):
 
-<<<<<<< HEAD
-        self.name = "Poisson"
-=======
->>>>>>> 1574c72d
         self.lam = np.random.uniform(*self.lam_limits)
 
     def sample(self, nrows):
