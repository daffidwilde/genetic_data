Customise the mutation process
------------------------------

The mutation process can be altered by adjusting the mutation probability. That
is done using the :code:`mutation_prob` parameter in :code:`run_algorithm`.

Using the example from the :ref:`first tutorial <refs-tutorial-i>`, we can (for
instance) remove all mutation by setting this parameter to be zero::

    >>> def x_squared(df):
    ...     return df.iloc[0, 0] ** 2

    >>> import edo
    >>> from edo.pdfs import Normal
<<<<<<< HEAD

    >>> def x_squared(df):
    ...     return df.iloc[0, 0] ** 2

=======
>>>>>>> 41f1e63b
    >>> pop, fit, all_pops, all_fits = edo.run_algorithm(
    ...     fitness=x_squared,
    ...     size=100,
    ...     row_limits=[1, 1],
    ...     col_limits=[1, 1],
    ...     pdfs=[Normal],
    ...     max_iter=100,
    ...     mutation_prob=0,
    ...     seed=0
    ... )<|MERGE_RESOLUTION|>--- conflicted
+++ resolved
@@ -12,13 +12,6 @@
 
     >>> import edo
     >>> from edo.pdfs import Normal
-<<<<<<< HEAD
-
-    >>> def x_squared(df):
-    ...     return df.iloc[0, 0] ** 2
-
-=======
->>>>>>> 41f1e63b
     >>> pop, fit, all_pops, all_fits = edo.run_algorithm(
     ...     fitness=x_squared,
     ...     size=100,
