Access information about an individual
--------------------------------------

Individuals are defined by pairs in Edo. Each pair contains a
:class:`pandas.DataFrame` and a list of metadata about how the columns of that
dataframe were made.

You can access each of these objects in the same way you would with attributes.
To demonstrate, let's create an individual::

    >>> import numpy as np
    >>> from edo.individual import create_individual
    >>> from edo.pdfs import Normal, Poisson

    >>> np.random.seed(0)

    >>> individual = create_individual(
    ...     row_limits=[3, 3],
    ...     col_limits=[4, 4],
    ...     pdfs=[Normal, Poisson],
    ...     weights=None
    ... )

<<<<<<< HEAD
.. include:: access_dataframe.rst
=======
Then the dataframe can be accessed like this::

    >>> individual.dataframe
               0   1  2          3
    0   2.455133   8  2  13.795999
    1   2.473556  13  0  -2.606494
    2 -10.151318  10  2  -3.112364

And the metadata like this::
>>>>>>> 41f1e63b

    >>> individual.metadata
    [Normal(mean=1.86, std=8.44), Poisson(lam=8.92), Poisson(lam=0.99), Normal(mean=-1.23, std=9.88)]<|MERGE_RESOLUTION|>--- conflicted
+++ resolved
@@ -21,9 +21,6 @@
     ...     weights=None
     ... )
 
-<<<<<<< HEAD
-.. include:: access_dataframe.rst
-=======
 Then the dataframe can be accessed like this::
 
     >>> individual.dataframe
@@ -33,7 +30,6 @@
     2 -10.151318  10  2  -3.112364
 
 And the metadata like this::
->>>>>>> 41f1e63b
 
     >>> individual.metadata
     [Normal(mean=1.86, std=8.44), Poisson(lam=8.92), Poisson(lam=0.99), Normal(mean=-1.23, std=9.88)]