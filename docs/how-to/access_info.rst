Access information about an individual
--------------------------------------

Individuals are defined by pairs in Edo. Each pair contains a
:class:`pandas.DataFrame` and a list of metadata about how the columns of that
dataframe were made.

You can access each of these objects in the same way you would with attributes.
To demonstrate, let's create an individual::

    >>> import numpy as np
    >>> from edo.individual import create_individual
    >>> from edo.pdfs import Normal, Poisson

    >>> np.random.seed(0)

    >>> individual = create_individual(
    ...     row_limits=[3, 3],
    ...     col_limits=[4, 4],
    ...     pdfs=[Normal, Poisson],
    ...     weights=None
    ... )

<<<<<<< HEAD
Then the dataframe can be accessed like this::

    >>> individual.dataframe
               0   1  2          3
    0   2.455133   8  2  13.795999
    1   2.473556  13  0  -2.606494
    2 -10.151318  10  2  -3.112364

And the metadata like this::
=======
.. include:: access_dataframe.rst
>>>>>>> fa594468

    >>> individual.metadata
    [Normal(mean=1.86, std=8.44), Poisson(lam=8.92), Poisson(lam=0.99), Normal(mean=-1.23, std=9.88)]<|MERGE_RESOLUTION|>--- conflicted
+++ resolved
@@ -21,7 +21,6 @@
     ...     weights=None
     ... )
 
-<<<<<<< HEAD
 Then the dataframe can be accessed like this::
 
     >>> individual.dataframe
@@ -31,9 +30,6 @@
     2 -10.151318  10  2  -3.112364
 
 And the metadata like this::
-=======
-.. include:: access_dataframe.rst
->>>>>>> fa594468
 
     >>> individual.metadata
     [Normal(mean=1.86, std=8.44), Poisson(lam=8.92), Poisson(lam=0.99), Normal(mean=-1.23, std=9.88)]