--- conflicted
+++ resolved
@@ -1,12 +1,9 @@
 """ Setup script. """
 
-<<<<<<< HEAD
-from setuptools import find_packages, setup
-=======
 # pylint: disable=exec-used,undefined-variable
 
-from setuptools import setup, find_packages
->>>>>>> 41f1e63b
+from setuptools import find_packages, setup
+
 
 with open("README.rst", "r") as readme_file:
     README = readme_file.read()
